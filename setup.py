--- conflicted
+++ resolved
@@ -5,11 +5,7 @@
 
 setup(
     name='fireworks-ml',
-<<<<<<< HEAD
-    version='0.3.4',
-=======
     version='0.3.6',
->>>>>>> 5f124f31
     packages=find_packages(),
     author_email="skhan8@mail.einstein.yu.edu",
     description="A batch-processing framework for data analysis and machine learning using PyTorch.",
